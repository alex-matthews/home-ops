--- conflicted
+++ resolved
@@ -5,30 +5,14 @@
 metadata:
   name: kube-prometheus-stack
 spec:
-<<<<<<< HEAD
   components:
     - ../../../../components/gatus/guarded
-=======
-  commonMetadata:
-    labels:
-      app.kubernetes.io/name: *app
-  decryption:
-    provider: sops
-    secretRef:
-      name: sops-age
->>>>>>> bfe84770
   dependsOn:
     - name: rook-ceph-cluster
       namespace: rook-ceph
   interval: 1h
   path: ./kubernetes/apps/observability/kube-prometheus-stack/app
   postBuild:
-<<<<<<< HEAD
-    substitute:
-      APP: kube-prometheus-stack
-      GATUS_SUBDOMAIN: prometheus
-=======
->>>>>>> bfe84770
     substituteFrom:
       - kind: Secret
         name: cluster-secrets
