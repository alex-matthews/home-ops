---
# yaml-language-server: $schema=https://json.schemastore.org/helmfile

# This helmfile is for extracting and installing Custom Resource Definitions (CRDs) from Helm charts.
# It is not intended to be used with helmfile apply or helmfile sync.

helmDefaults:
  args:
    - --include-crds
    - --no-hooks
  postRenderer: bash
  postRendererArgs:
    - -c
    - yq ea -e 'select(.kind == "CustomResourceDefinition")'

releases:
  - name: cloudflare-dns
    namespace: network
    chart: oci://ghcr.io/home-operations/charts-mirror/external-dns
    version: 1.19.0

  - name: envoy-gateway
    namespace: network
<<<<<<< HEAD
    chart: oci://docker.io/envoyproxy/gateway-helm
    version: 1.5.2
=======
    chart: oci://mirror.gcr.io/envoyproxy/gateway-helm
    version: 1.5.1
>>>>>>> 892a12a7

  - name: external-secrets
    namespace: external-secrets
    chart: oci://ghcr.io/external-secrets/charts/external-secrets
    version: 0.20.1

  - name: keda
    namespace: observability
    chart: oci://ghcr.io/home-operations/charts-mirror/keda
    version: 2.17.2

  - name: kube-prometheus-stack
    namespace: observability
    chart: oci://ghcr.io/prometheus-community/charts/kube-prometheus-stack
    version: 77.12.1<|MERGE_RESOLUTION|>--- conflicted
+++ resolved
@@ -21,13 +21,8 @@
 
   - name: envoy-gateway
     namespace: network
-<<<<<<< HEAD
-    chart: oci://docker.io/envoyproxy/gateway-helm
+    chart: oci://mirror.gcr.io/envoyproxy/gateway-helm
     version: 1.5.2
-=======
-    chart: oci://mirror.gcr.io/envoyproxy/gateway-helm
-    version: 1.5.1
->>>>>>> 892a12a7
 
   - name: external-secrets
     namespace: external-secrets
